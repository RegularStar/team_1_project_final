# SkillBridge
AI 기반 자격증 추천 & 커리어 커뮤니티 플랫폼

> SkillBridge는 Django REST Framework와 LangChain을 기반으로 한 자격증 추천·커뮤니티 서비스입니다. 텍스트 또는 이미지로 전달된 직무 정보를 분석해 맞춤형 자격증을 제안하고, 커뮤니티·리뷰 데이터를 통합해 커리어 의사결정을 돕습니다.

## 목차
- [프로젝트 개요](#프로젝트-개요)
- [주요 기능](#주요-기능)
- [빠른 시작](#빠른-시작)
- [아키텍처](#아키텍처)
- [AI 처리 흐름](#ai-처리-흐름)
- [캐싱 & 성능 메모](#캐싱--성능-메모)
- [데이터 & RAG 파이프라인](#데이터--rag-파이프라인)
- [운영 & DevOps](#운영--devops)
- [테스트 & 품질](#테스트--품질)
- [배포 정보](#배포-정보)
- [추가 문서](#추가-문서)
- [License](#license)

## 프로젝트 개요
- **프로젝트명**: SkillBridge  
- **프로젝트 설명**: 텍스트·이미지 기반 직무 분석과 LangChain RAG 검색을 결합해 맞춤형 자격증 추천과 커뮤니티 기능을 제공하는 AI 커리어 플랫폼입니다.
- **예시 시나리오**: 채용 공고를 업로드하면 LangChain이 핵심 역량을 추출하고, Django API가 자격증 DB와 매칭해 추천 목록을 반환합니다.
- **핵심 기술 요약**: Django 5, DRF, LangChain, OpenAI GPT-4o-mini, MySQL, 선택적 Redis 캐시, Docker.
- **팀 구성**:

  | 이름 | 역할 | 담당 |
  | --- | --- | --- |
  | 한세일 | PM & Frontend & Backend | 프로젝트 기획, DB 설계(ERD), API 설계, 비즈니스 로직 구현, 성능 개선(Redis), 프론트엔드 전담 |
  | 정규성 | Backend | API 설계, 비즈니스 로직 구현, 모니터링 및 배포 전담, 인증 및 권한 관리 |
  | 김선우 | Data | 자격증 데이터 수집 및 관리 |

## 주요 기능
- **AI 자격증 추천**: LangChain + OpenAI로 추출한 키워드를 기반으로 자격증 모델을 매칭하여 추천합니다.
- **AI 챗봇 질의응답**: `/api/ai/chat/`에서 JWT 인증 후 사용할 수 있는 대화형 상담 API를 제공합니다.
- **OCR 기반 직무 분석**: 이미지나 PDF 스크린샷에서 텍스트를 추출해 직무 정보를 파악합니다.
- **자격증·커뮤니티 허브**: 자격증 상세, 후기, 평점, 커뮤니티 게시판, 댓글, 좋아요, 유저 랭킹 등을 제공합니다.
- **운영자 기능**: 업로드 허브, 문의 처리, 자격증 심사 등 운영 워크플로우를 위한 관리자 뷰가 포함되어 있습니다.

## 빠른 시작
```bash
# 1. 저장소 클론
git clone https://github.com/RegularStar/team_1_project_final.git
cd team_1_project_final

# 2. 환경 변수 설정 (.env 예시 제공)
cp .env.example .env
# DB, OpenAI 키, (선택) REDIS_URL 등을 채워주세요.

# 3. Docker 기반 실행
docker-compose up --build

# 4. 브라우저 접속
http://localhost:8080
```
- `web` 컨테이너는 내부 8000 포트를 호스트 8080으로 노출합니다.
- entrypoint 스크립트는 DB 연결을 확인하고 `python manage.py migrate` 후 개발 서버(`runserver`)를 실행합니다. 정적 파일 수집과 관리자 계정 생성은 수동으로 수행해야 합니다.
- Redis는 필수 구성요소가 아니며, `REDIS_URL`을 지정하지 않으면 Django 기본 메모리 캐시가 사용됩니다.

## 아키텍처
![Architecture Diagram](docs/architecture.png)

- **요청 경로**: 클라이언트 → Django REST API → LangChain 서비스 → OpenAI GPT-4o-mini → 단일 응답 반환.
- **RAG**: `data/rag/index.json`에 저장된 벡터 인덱스를 로드해 LangChain 검색에 활용합니다.
- **데이터 저장소**: MySQL 8을 기본 DB로 사용하며, 캐시는 Django Cache 프레임워크를 통해 Redis 또는 로컬 메모리를 사용할 수 있습니다.
- **운영 환경**: Docker Compose로 로컬 개발 환경을 제공하며, GitHub Actions + EC2 + Docker Compose로 프로덕션 배포를 자동화합니다.
- **옵저버빌리티**: Prometheus와 Grafana 컨테이너 구성을 포함해 `/metrics/` 엔드포인트를 모니터링할 수 있습니다.

## AI 처리 흐름
![AI 챗봇](docs/AI_챗봇.gif)

![AI 자격증추천](docs/AI_자격증추천.gif)

1. 클라이언트가 `/api/ai/chat/` 또는 `/api/ai/job-certificates/`로 JWT 인증 후 요청을 전송합니다.
2. Django 뷰가 입력을 검증하고 LangChain 서비스 레이어를 호출합니다.
3. LangChain이 RAG 인덱스에서 문서를 검색한 뒤 OpenAI GPT-4o-mini에 질의해 JSON 응답을 생성합니다.
4. Django Cache를 통해 동일 요청을 일정 시간 저장합니다(기본은 로컬 메모리, `REDIS_URL` 설정 시 Redis 사용).
5. 최종 결과는 단일 HTTP 응답 형태로 반환되며 스트리밍은 사용하지 않습니다.

## 캐싱 & 성능 메모
- `AI_CHAT_CACHE_TTL`, `AI_JOB_ANALYSIS_CACHE_TTL` 환경 변수로 캐시 TTL을 조정할 수 있습니다.
- Redis를 사용할 경우 `docker-compose`에 별도 서비스를 추가하고 `.env`에 `REDIS_URL=redis://...`을 입력해주세요. 기본 템플릿에는 포함돼 있지 않습니다.
- 저장소의 `redis_stat.log`는 내부 테스트에서 수집한 Redis 통계 예시입니다. 실서비스 환경에서는 추가 로그 수집/모니터링 구성이 필요합니다.
- 공식적인 성능 수치는 아직 확정되지 않았으며, k6 스크립트로 부하 테스트를 반복하며 데이터를 축적 중입니다.

### Redis 도입 전후 모니터링(In-flight 50 VU, 15분 관찰)

![Redis 확장 전](docs/redis-before.png)

- **API p95 응답시간**: 캐시 미적용 상태에서 최대 45~50초까지 상승, DB 커넥션 경합으로 Race Condition 발생.
- **요청 수(상태 코드별)**: 초반에는 상승하나 중간 이후 처리량 급감, 일부 요청이 대기 상태로 누적.
- **비정상 응답수**: 5분 평균 1.57건 수준의 오류 발생, 레이턴시 급등 구간에서 집중.
- **View별 평균 응답시간**: `ai-chat` 5.61초, `home` 17.1ms로 편차 심화.
- **누적 HTTP 요청 수**: 약 1.6K 처리, DB 접근 병목으로 인해 처리 한계 도달.

![Redis 적용 후](docs/redis-after.png)

- **API p95 응답시간**: 초반 워밍업 이후 1초 미만으로 안정화, Redis 캐시 활성화로 DB 접근 횟수 대폭 감소.
- **요청 수(상태 코드별)**: 초당 25 req/s 수준 유지, 전구간 `200 OK` 비율 100% 달성.
- **비정상 응답수**: 0건, Race Condition 제거로 안정적인 응답 확보.
- **View별 평균 응답시간**: `ai-chat` 635ms, `home` 3.56ms로 전 구간 균일한 속도 유지.
- **누적 HTTP 요청 수**: 약 8K 처리(5배 증가), 캐시 히트율 상승으로 처리 효율 극대화.
- **총평**: Redis 캐싱으로 DB 부하 감소, Race Condition 해소, 확장 가능 구조 확보.

## 데이터 & RAG 파이프라인
1. **데이터 정리**: `data/data.xlsx`에 자격증 기본 정보와 통계 데이터를 워크시트별로 관리합니다.
2. **RAG 문서 생성**:
   ```bash
   python scripts/build_rag_documents.py \
     --input data/data.xlsx \
     --output data/rag/documents.jsonl
   ```
3. **임베딩 인덱스 빌드**:
   ```bash
   export OPENAI_API_KEY=sk-...
   python scripts/build_rag_index.py \
     --input data/rag/documents.jsonl \
     --output data/rag/index.json \
     --model text-embedding-3-small
   ```
<<<<<<< HEAD
4. **배포 연동**: `RAG_INDEX_PATH` 환경 변수로 인덱스 파일 경로를 지정합니다.
5. **검증**: 빌드 결과는 수동으로 스팟 체크하며, 추가 유효성 검사 스크립트는 현재 진행 중입니다.

## 운영 & DevOps
- **Docker**: `docker/entrypoint.sh`가 DB 준비 확인과 마이그레이션을 수행한 뒤 개발 서버를 기동합니다.
- **CI/CD**: `.github/workflows/deploy.yml`은 GitHub Actions에서 Django 테스트를 실행한 후, EC2 서버로 코드를 동기화하고 Docker Compose로 재배포합니다.
- **Kubernetes 템플릿**: `k8s/deployment.yaml`, `k8s/service.yaml`은 기본 Deployment/Service 예시이며 HPA나 Kustomize 오버레이는 포함되어 있지 않습니다.
- **모니터링**: `docker-compose`로 Prometheus/Grafana를 기동할 수 있으며, Alertmanager나 외부 알림 채널은 별도 구성해야 합니다.

## 테스트 & 품질
- `python manage.py test`로 Django TestCase 기반 단위/통합 테스트를 실행합니다.
- `k6/script.js`는 AI 챗봇 API에 대한 부하 테스트 시나리오를 제공합니다.
- 코드 스타일 도구(ruff, black 등)는 아직 레포지토리에 포함되어 있지 않습니다.

## 배포 정보
- 운영 URL: http://3.39.25.91:8080/
- 테스트 계정: `test` / `Testpassword1`
- 헬스 체크: `https://skillbridge.app/healthz` (JSON `{ "status": "ok" }` 응답)

## 추가 문서
- `API.md` — REST API 명세
- `docs/architecture.png` — 시스템 구성 다이어그램
- `docs/ERD.png` — DB ERD (Mermaid 코드 대신 이미지 제공)
- `k6/` — 부하 테스트 스크립트
- `scripts/` — RAG 문서/인덱스 생성 스크립트

## License
MIT © 2025 Team SkillBridge *(별도 LICENSE 파일은 추후 추가 예정)*
=======
   `GPT_KEY` 또는 `OPENAI_API_KEY`가 없으면 AI 상담/추천 기능이 폴백 모드로 동작합니다.

4. **운영 플로우**
   - 엑셀을 수정한 뒤 위 스크립트를 순서대로 다시 실행하면 최신 데이터가 서비스에 반영됩니다.
   - `RAG_INDEX_PATH` 환경 변수를 변경하면 외부 스토리지나 벡터 DB와도 쉽게 연동할 수 있습니다.

## 🏃 실행 & 운영

### Docker Compose
```bash
docker compose up -d --build
docker compose logs -f web
```
- 서버(호스트) nginx가 80 포트에서 HTTP를 종료하고 Docker의 `web`(Django) 컨테이너로 프록시하도록 구성합니다. Compose 스택에는 별도 nginx 컨테이너가 없습니다.
- `web` 컨테이너는 `http://localhost:8080`으로 직접 접근할 수 있어 디버깅에 활용할 수 있습니다.
- `docker/entrypoint.sh`에서 마이그레이션과 정적 파일 수집을 자동화했습니다.
- `.env` 파일을 `docker-compose.yml`에서 재사용하여 환경을 일관되게 유지합니다.

### Kubernetes 빠른 배포
1. 로컬 k8s(Minikube/Kind) 클러스터를 구동합니다.  
   Minikube 사용 시 `eval $(minikube docker-env)`로 Docker 데몬을 연결합니다.
2. 이미지 빌드 & 적재
   ```bash
   docker build -t skillbridge:local .
   minikube image load skillbridge:local  # Minikube 한정
   ```
3. 환경 변수 시크릿 구성
   ```bash
   kubectl create secret generic skillbridge-env \
     --from-env-file=.env \
     --dry-run=client -o yaml | kubectl apply -f -
   ```
4. 리소스 배포 및 확인
   ```bash
   kubectl apply -f k8s/service.yaml
   kubectl apply -f k8s/deployment.yaml
   kubectl get pods,svc
   kubectl port-forward svc/skillbridge 8000:8000
   ```
   `curl http://localhost:8000/healthz`로 헬스체크를 검증합니다.

## 📈 성능 검증
`k6/` 디렉터리에는 실제 트래픽 패턴을 시뮬레이션하기 위한 스크립트가 포함되어 있습니다.

```bash
# k6 설치 후 실행 (기본 BASE_URL은 8000)
k6 run k6/script.js --env BASE_URL=http://localhost:8000
```
- `http_req_duration`, `home_duration` 등의 커스텀 메트릭으로 응답 시간을 추적합니다.
- 오류율이 5% 이상이면 장애로 간주하고, 캐시·DB·AI 호출 로그를 점검합니다.

## 🧪 테스트 & 품질
- 단위/통합 테스트: `python manage.py test`
- 주요 뷰와 서비스 레이어에 대해 기능 검증 테스트가 포함돼 있으며, 추가 시나리오는 `SkillBridge/tests/`와 각 앱의 `tests.py`를 확장하면 됩니다.
- AI 서비스는 외부 API 의존도가 높으므로, 환경 변수로 토글할 수 있는 모킹/폴백 경로를 제공해 안정성을 확보했습니다.

## 🔐 인증 & 접근 제어
- `djangorestframework-simplejwt` 기반 JWT 인증과 Django 세션 인증을 혼합 지원합니다.
- 사용자 권한은 `IsAuthenticated`, staff/superuser 체크, 객체 수준 검증으로 세분화했습니다.
- 관리자 페이지와 전용 뷰(`manage/`)에서 자격증 심사, 문의 응대, 데이터 업로드를 처리합니다.

## 🤝 협업 가이드
- 브랜치 전략: `main`은 배포용, 기능 개발은 `feature/{name}` 브랜치를 사용합니다.
- 커밋 메시지 컨벤션: `feat`, `fix`, `chore`, `docs` 등 Prefix + 간결한 설명.
- 작업 전 `git pull origin main`으로 충돌을 최소화하고, PR을 통해 코드 리뷰를 거친 뒤 병합합니다.
- 문서, 스크립트, 환경 설정 변경 시 PR 설명에 스크린샷 또는 로그를 첨부해 변경 의도를 명확히 합니다.

## 🌟 포트폴리오 하이라이트
- **AI 파이프라인 직접 설계**: 엑셀 → JSONL → 임베딩 → RAG 검색까지 자동화해 비전공자도 데이터 업데이트를 쉽게 수행할 수 있습니다.
- **실사용 시나리오 중심 설계**: 자격증 검색, 리뷰, 추천, 관리자 심사 등 실제 서비스 운영 흐름을 엔드 투 엔드로 구현했습니다.
- **안정성 확보**: 캐시, 폴백 응답, 에러 로깅을 도입해 OpenAI 장애나 외부 요인에도 서비스가 지속되도록 만들었습니다.
- **배포 자동화 경험**: Docker/K8s 구성을 직접 작성하고, k6로 부하 테스트를 돌려 성능 튜닝 근거를 제시할 수 있습니다.

## 📚 추가 문서
- `API.md` — REST API 상세 문서
- `docker/entrypoint.sh` — 컨테이너 부팅 스크립트
- `k8s/` — Kubernetes 배포 매니페스트
- `k6/` — 부하 테스트 시나리오
- `scripts/` — 데이터 전처리 & 임베딩 생성 스크립트

---
궁금한 점이나 개선 아이디어가 있다면 Issue/PR로 남겨주세요. SkillBridge를 통해 구직자와 운영자 모두가 더 빠르게 연결될 수 있습니다!
>>>>>>> 5ee669fe
<|MERGE_RESOLUTION|>--- conflicted
+++ resolved
@@ -118,36 +118,6 @@
      --output data/rag/index.json \
      --model text-embedding-3-small
    ```
-<<<<<<< HEAD
-4. **배포 연동**: `RAG_INDEX_PATH` 환경 변수로 인덱스 파일 경로를 지정합니다.
-5. **검증**: 빌드 결과는 수동으로 스팟 체크하며, 추가 유효성 검사 스크립트는 현재 진행 중입니다.
-
-## 운영 & DevOps
-- **Docker**: `docker/entrypoint.sh`가 DB 준비 확인과 마이그레이션을 수행한 뒤 개발 서버를 기동합니다.
-- **CI/CD**: `.github/workflows/deploy.yml`은 GitHub Actions에서 Django 테스트를 실행한 후, EC2 서버로 코드를 동기화하고 Docker Compose로 재배포합니다.
-- **Kubernetes 템플릿**: `k8s/deployment.yaml`, `k8s/service.yaml`은 기본 Deployment/Service 예시이며 HPA나 Kustomize 오버레이는 포함되어 있지 않습니다.
-- **모니터링**: `docker-compose`로 Prometheus/Grafana를 기동할 수 있으며, Alertmanager나 외부 알림 채널은 별도 구성해야 합니다.
-
-## 테스트 & 품질
-- `python manage.py test`로 Django TestCase 기반 단위/통합 테스트를 실행합니다.
-- `k6/script.js`는 AI 챗봇 API에 대한 부하 테스트 시나리오를 제공합니다.
-- 코드 스타일 도구(ruff, black 등)는 아직 레포지토리에 포함되어 있지 않습니다.
-
-## 배포 정보
-- 운영 URL: http://3.39.25.91:8080/
-- 테스트 계정: `test` / `Testpassword1`
-- 헬스 체크: `https://skillbridge.app/healthz` (JSON `{ "status": "ok" }` 응답)
-
-## 추가 문서
-- `API.md` — REST API 명세
-- `docs/architecture.png` — 시스템 구성 다이어그램
-- `docs/ERD.png` — DB ERD (Mermaid 코드 대신 이미지 제공)
-- `k6/` — 부하 테스트 스크립트
-- `scripts/` — RAG 문서/인덱스 생성 스크립트
-
-## License
-MIT © 2025 Team SkillBridge *(별도 LICENSE 파일은 추후 추가 예정)*
-=======
    `GPT_KEY` 또는 `OPENAI_API_KEY`가 없으면 AI 상담/추천 기능이 폴백 모드로 동작합니다.
 
 4. **운영 플로우**
@@ -229,5 +199,4 @@
 - `scripts/` — 데이터 전처리 & 임베딩 생성 스크립트
 
 ---
-궁금한 점이나 개선 아이디어가 있다면 Issue/PR로 남겨주세요. SkillBridge를 통해 구직자와 운영자 모두가 더 빠르게 연결될 수 있습니다!
->>>>>>> 5ee669fe
+궁금한 점이나 개선 아이디어가 있다면 Issue/PR로 남겨주세요. SkillBridge를 통해 구직자와 운영자 모두가 더 빠르게 연결될 수 있습니다!