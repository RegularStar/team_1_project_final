--- conflicted
+++ resolved
@@ -1,31 +1,20 @@
-<<<<<<< HEAD
-=======
 import base64
 import hashlib
->>>>>>> 5e61e699
 import io
 import json
 import logging
 import re
 import textwrap
-<<<<<<< HEAD
-from dataclasses import dataclass
-from typing import Dict, Iterable, List, Optional, Tuple
-=======
 from copy import deepcopy
 from typing import Dict, List, Optional, Tuple
 from urllib.parse import urljoin
->>>>>>> 5e61e699
-
+
+import requests
 from decouple import config
 from django.conf import settings
 from django.core.exceptions import ImproperlyConfigured
-<<<<<<< HEAD
-from django.db.models import Count, Q
-=======
 from django.db.models import Q
 from django.core.cache import cache
->>>>>>> 5e61e699
 from PIL import Image
 from langchain_core.messages import AIMessage, HumanMessage, BaseMessage
 from langchain_core.prompts import ChatPromptTemplate, MessagesPlaceholder
@@ -429,7 +418,7 @@
 
 class LangChainChatService:
     def __init__(self, prompt: Optional[ChatPromptTemplate] = None):
-        api_key = config("GPT_KEY")
+        api_key = config("GPT_KEY", default=None)
         if not api_key:
             raise ImproperlyConfigured("GPT_KEY 환경 변수가 설정되지 않았습니다.")
 
@@ -596,9 +585,6 @@
         return (separator.join(context_parts), hits)
 
 
-logger = logging.getLogger(__name__)
-
-
 class JobContentFetchError(Exception):
     """입력 자료를 준비하는 동안 발생한 오류."""
 
@@ -607,195 +593,434 @@
     """핵심 키워드 추출 실패."""
 
 
-class JobRecommendationError(Exception):
-    """Raised when LLM 기반 추천 생성이 실패한 경우."""
+logger = logging.getLogger(__name__)
 
 
 class OcrError(Exception):
-    """Raised when OCR extraction fails."""
-
-
-class JobRecommendationLLMClient:
-    """OpenAI 기반 자격증 추천 생성기."""
-
-    RECOMMEND_PROMPT = ChatPromptTemplate.from_messages(
-        [
-            (
-                "system",
-                textwrap.dedent(
-                    """
-                    너는 채용 공고를 분석해 자격증 추천을 제공하는 전문가야.
-                    JSON 객체 한 개만 한국어로 반환하고, 다음 키를 반드시 포함해:
-                    {{
-                      "job_summary": "한 문장 요약",
-                      "analysis": {{
-                        "focus_keywords": [string, ... 최대 6개],
-                        "essential_skills": [string, ... 최대 6개],
-                        "preferred_skills": [string, ... 최대 6개],
-                        "recommended_tags": [string, ... 최대 6개],
-                        "keyword_suggestions": [string, ... 최대 6개]
-                      }},
-                      "recommendations": [
-                        {{
-                          "certificate_name": "자격증 이름",
-                          "reason": "추천 이유",
-                          "confidence": 0.0~1.0 사이 숫자,
-                          "matched_keywords": [string, ... 최대 6개],
-                          "missing_keywords": [string, ... 최대 6개]
-                        }}
-                      ]
-                    }}
-                    - confidence는 0.0과 1.0 사이 값으로만 작성해.
-                    - 제공된 자격증 데이터와 어울릴 만한 정확한 명칭으로 certificate_name을 적어.
-                    - matched_keywords, missing_keywords는 중복 없이 핵심 키워드만 담아.
-                    - JSON 이외의 텍스트(설명, 마크다운 등)는 절대 포함하지 마.
-                    """
-                ).strip(),
-            ),
-            (
-                "human",
-                textwrap.dedent(
-                    """
-                    [채용 공고 본문]
-                    {job_text}
-
-                    최대 추천 개수: {max_results}개
-                    """
-                ).strip(),
-            ),
-        ]
-    )
-
+    """이미지에서 텍스트 추출 중 발생한 오류."""
+
+
+class OCRService:
+    def __init__(self, *, default_lang: str = "kor+eng"):
+        self.default_lang = default_lang
+
+    def extract_text(self, image_file, *, lang: str | None = None) -> str:
+        if pytesseract is None:
+            raise OcrError("pytesseract 라이브러리가 설치되어 있지 않습니다. requirements.txt를 확인하세요.")
+
+        selected_lang = (lang or self.default_lang or "").strip() or "kor+eng"
+
+        try:
+            if hasattr(image_file, "seek"):
+                image_file.seek(0)
+            image = Image.open(image_file)
+        except Exception as exc:
+            raise OcrError(f"이미지를 열 수 없습니다: {exc}") from exc
+
+        try:
+            if image.mode not in ("L", "RGB"):
+                image = image.convert("RGB")
+
+            text = pytesseract.image_to_string(image, lang=selected_lang)
+        except TesseractNotFoundError as exc:  # pragma: no cover
+            raise OcrError("Tesseract OCR 실행 파일을 찾을 수 없습니다. 서버에 tesseract-ocr을 설치하세요.") from exc
+        except TesseractError as exc:  # pragma: no cover
+            raise OcrError(f"OCR 처리 중 오류가 발생했습니다: {exc}") from exc
+        finally:
+            image.close()
+
+        return text.strip()
+
+
+class JobKeywordExtractor:
     def __init__(self):
         api_key = config("GPT_KEY", default=None)
         if not api_key:
             raise ImproperlyConfigured("GPT_KEY 환경 변수가 설정되지 않았습니다.")
-
-        model_name = config("GPT_MODEL", default="gpt-4o-mini")
-        self._chain = self.RECOMMEND_PROMPT | ChatOpenAI(
-            api_key=api_key,
-            model=model_name,
-            temperature=0.2,
-            model_kwargs={"response_format": {"type": "json_object"}},
-        )
-
-    def recommend(self, job_text: str, max_results: int) -> Dict[str, object]:
+        model = config("GPT_MODEL", default="gpt-4o-mini")
+        self.llm = ChatOpenAI(api_key=api_key, model=model, temperature=0.2)
+        self.prompt = JOB_ANALYSIS_PROMPT
+
+    def extract(self, job_text: str, tag_catalog: List[str]) -> Dict[str, object]:
+        chain = self.prompt | self.llm
+        payload = {
+            "job_text": job_text,
+            "tag_catalog": self._format_tag_catalog(tag_catalog),
+        }
+        result = chain.invoke(payload)
+        if isinstance(result, str):
+            content = result
+        elif isinstance(result, AIMessage):
+            content = result.content
+        else:
+            raise JobKeywordExtractionError("LLM 응답 형식을 해석할 수 없습니다.")
+
         try:
-            result = self._chain.invoke({"job_text": job_text, "max_results": max_results})
-        except Exception as exc:  # pragma: no cover - 외부 호출
-            raise JobRecommendationError(str(exc)) from exc
-
-        if isinstance(result, AIMessage):
-            content = result.content
-        elif isinstance(result, str):
-            content = result
-        else:
-            raise JobRecommendationError("LLM이 지원하지 않는 형식으로 응답했습니다.")
-
-        try:
-            payload = json.loads(content)
+            data = self._decode_json(content)
         except json.JSONDecodeError as exc:
-            raise JobRecommendationError(f"LLM JSON 응답 파싱 실패: {exc}") from exc
-
-        if not isinstance(payload, dict):
-            raise JobRecommendationError("LLM 응답이 올바른 JSON 객체가 아닙니다.")
-
-        payload.setdefault("analysis", {})
-        payload.setdefault("recommendations", [])
-        return payload
-
-<<<<<<< HEAD
-=======
+            raise JobKeywordExtractionError(f"LLM JSON 파싱 실패: {exc}") from exc
+
+        return {
+            "job_title": self._normalize_string(data.get("job_title")),
+            "focus_keywords": self._normalize_list(data.get("focus_keywords")),
+            "essential_skills": self._normalize_list(data.get("essential_skills")),
+            "preferred_skills": self._normalize_list(data.get("preferred_skills")),
+            "recommended_tags": self._normalize_list(data.get("recommended_tags")),
+            "expanded_keywords": self._normalize_list(data.get("expanded_keywords")),
+            "new_keywords": self._normalize_list(data.get("new_keywords")),
+        }
+
+    @staticmethod
+    def _decode_json(raw: str) -> Dict[str, object]:
+        stripped = raw.strip()
+        if stripped.startswith("```"):
+            stripped = re.sub(r"^```(?:json)?\s*", "", stripped)
+            stripped = re.sub(r"\s*```$", "", stripped)
+        match = re.search(r"\{.*\}", stripped, re.S)
+        if match:
+            return json.loads(match.group())
+        return json.loads(stripped)
+
+    @staticmethod
+    def _normalize_string(value) -> str:
+        if not isinstance(value, str):
+            return ""
+        return value.strip()
+
+    @staticmethod
+    def _normalize_list(value) -> List[str]:
+        if not isinstance(value, list):
+            return []
+        cleaned: List[str] = []
+        seen = set()
+        for item in value:
+            if not isinstance(item, str):
+                continue
+            text = item.strip()
+            if not text:
+                continue
+            lowered = text.lower()
+            if lowered in seen:
+                continue
+            seen.add(lowered)
+            cleaned.append(text)
+        return cleaned
+
+    @staticmethod
+    def _format_tag_catalog(tags: List[str]) -> str:
+        filtered = [
+            tag.strip()
+            for tag in tags
+            if isinstance(tag, str) and tag and tag.strip()
+        ]
+        limited = filtered[:200]
+        formatted = "\n".join(f"- {tag}" for tag in limited)
+        if len(filtered) > len(limited):
+            formatted += "\n- ..."
+        return formatted
+
+
 class JobCertificateRecommendationService:
     def __init__(self, max_job_chars: int = 6000):
         self.max_job_chars = max_job_chars
         self._keyword_extractor: Optional[JobKeywordExtractor] = None
         self._tag_lookup: Optional[Dict[str, str]] = None
         self.job_analysis_cache_timeout = getattr(settings, "AI_JOB_ANALYSIS_CACHE_TTL", 900)
->>>>>>> 5e61e699
-
-# ------------------------------------------------------------------------------
-# OCR
-# ------------------------------------------------------------------------------
-
-
-class OCRService:
-    """Simple OCR wrapper around pytesseract."""
-
-    def extract_text(self, image, lang: str | None = None) -> str:
-        if pytesseract is None:
-            raise OcrError("pytesseract 패키지가 설치되어 있지 않습니다.")
-
-        lang = (lang or "kor+eng").strip() or "kor+eng"
-
+
+    def recommend(
+        self,
+        image=None,
+        max_results: int = 5,
+        provided_content: Optional[str] = None,
+    ) -> Dict[str, object]:
+        job_text = self._resolve_job_text(image, provided_content)
+        summary = textwrap.shorten(job_text, width=400, placeholder="...")
+
+        if not self._has_meaningful_content(job_text):
+            return {
+                "job_excerpt": summary,
+                "raw_text": job_text,
+                "analysis": {},
+                "recommendations": [],
+                "notice": "입력 내용에서 핵심 정보를 찾지 못했습니다. 더 구체적인 목표나 활동을 입력해 주세요.",
+                "missing_keywords": [],
+            }
+
+        analysis, keyword_suggestions = self._extract_job_analysis(job_text)
+        scored, missing_keywords, matched_keywords = self._score_certificates(job_text, analysis)
+        top = scored[:max_results]
+
+        notice: Optional[str] = None
+        if not top:
+            notice = "추천 가능한 자격증을 찾지 못했습니다. 데이터베이스에 관련 자격증이 부족할 수 있어요."
+
+        return {
+            "job_excerpt": summary,
+            "raw_text": job_text,
+            "analysis": analysis or {},
+            "recommendations": top,
+            "notice": notice,
+            "missing_keywords": missing_keywords,
+            "matched_keywords": matched_keywords,
+            "keyword_suggestions": keyword_suggestions,
+        }
+
+    def _resolve_job_text(self, image_file, provided_content: Optional[str]) -> str:
+        content = (provided_content or "").strip()
+        if content:
+            text = content
+        else:
+            text = self._extract_text_from_image(image_file)
+
+        text = text.strip()
+        if not text:
+            raise JobContentFetchError("입력 내용이 비어있습니다.")
+
+        focused = self._extract_relevant_sections(text)
+        return focused[: self.max_job_chars]
+
+    def _extract_text_from_image(self, image_file) -> str:
+        if image_file is None:
+            raise JobContentFetchError("텍스트가 담긴 이미지를 제공해주세요.")
+
+        ocr_service = OCRService()
         try:
-            if hasattr(image, "read"):
-                raw = image.read()
-                image.seek(0)
-            else:  # In-memory bytes
-                raw = image
-            pil_image = Image.open(io.BytesIO(raw))
-        except Exception as exc:  # pragma: no cover - defensive
-            raise OcrError(f"이미지를 열 수 없습니다: {exc}") from exc
-
+            text = ocr_service.extract_text(image_file, lang=None)
+        except OcrError as exc:
+            raise JobContentFetchError(f"이미지에서 텍스트를 추출하지 못했습니다: {exc}") from exc
+
+        text = text.strip()
+        if not text:
+            raise JobContentFetchError("이미지에서 텍스트를 추출하지 못했습니다.")
+        return text
+
+    def _fetch_job_content(self, url: str) -> str:
         try:
-            text = pytesseract.image_to_string(pil_image, lang=lang)
-        except TesseractNotFoundError as exc:
-            raise OcrError("Tesseract 실행 파일을 찾을 수 없습니다.") from exc
-        except TesseractError as exc:
-            raise OcrError(str(exc)) from exc
-
-        cleaned = (text or "").strip()
-        if not cleaned:
-            raise OcrError("인식된 텍스트가 없습니다.")
-        return cleaned
-
-
-# ------------------------------------------------------------------------------
-# Chat
-# ------------------------------------------------------------------------------
-
-
-class JobCertificateRecommendationService:
-    def __init__(self):
-        self.ocr_service = OCRService()
-
-    def _extract_text_from_image(self, image) -> str:
+            response = requests.get(url, headers=DEFAULT_JOB_FETCH_HEADERS, timeout=10)
+            response.raise_for_status()
+        except requests.RequestException as exc:
+            raise JobContentFetchError(f"자료를 가져오지 못했습니다: {exc}") from exc
+
+        content_type = response.headers.get("Content-Type", "").lower()
+        is_image = "image" in content_type or url.lower().endswith(
+            (".png", ".jpg", ".jpeg", ".gif", ".bmp", ".webp", ".tif", ".tiff")
+        )
+
+        if is_image:
+            image_bytes = io.BytesIO(response.content)
+            ocr_service = OCRService()
+            try:
+                text = ocr_service.extract_text(image_bytes, lang=None)
+            except OcrError as exc:
+                raise JobContentFetchError(f"이미지에서 텍스트를 추출하지 못했습니다: {exc}") from exc
+            if not text:
+                raise JobContentFetchError("이미지에서 텍스트를 추출하지 못했습니다.")
+            return text
+
+        if not response.encoding or response.encoding.lower() == "iso-8859-1":
+            response.encoding = response.apparent_encoding or "utf-8"
+
+        text = response.text
+        if "html" in content_type:
+            parts: List[str] = []
+
+            image_text = self._extract_text_from_images(text, response.url or url)
+            if image_text:
+                parts.append(image_text)
+
+            extracted = self._extract_from_embedded_json(text)
+            if extracted:
+                parts.append(extracted)
+
+            stripped = self._strip_html(text)
+            if stripped:
+                parts.append(stripped)
+
+            combined = "\n".join(part for part in parts if part).strip()
+            if combined:
+                return combined
+        return text
+
+    def _extract_from_embedded_json(self, html: str) -> str:
+        soup = BeautifulSoup(html, "html.parser")
+        script = soup.find("script", id="__NEXT_DATA__")
+        if not script or not script.string:
+            return ""
+
         try:
-            return self.ocr_service.extract_text(image)
-        except OcrError as exc:
-            raise JobContentFetchError(str(exc)) from exc
-
-    def _resolve_job_text(self, *, image, provided_content: Optional[str]) -> str:
-        if not provided_content and not image:
-            raise JobContentFetchError("텍스트를 입력하거나 텍스트가 담긴 이미지를 업로드해주세요.")
-
-<<<<<<< HEAD
-        parts: List[str] = []
-        if provided_content:
-            parts.append(provided_content.strip())
-        if image is not None:
-            try:
-                parts.append(self._extract_text_from_image(image))
-            except JobContentFetchError as exc:
-                if provided_content:
-                    logger.warning("이미지 OCR 실패: %s", exc)
-                else:
-                    raise
-
-        job_text = "\n".join(part for part in parts if part).strip()
-        if not job_text:
-            raise JobContentFetchError("채용공고 본문이 비어있습니다.")
-        return job_text
-
-    def _match_certificates(
-        self, entries: List[Dict[str, object]]
-    ) -> tuple[List[dict], List[str], List[str], List[str]]:
-        recommendations: List[dict] = []
-        matched_keywords: set[str] = set()
-        missing_keywords: set[str] = set()
-        keyword_suggestions: set[str] = set()
-=======
+            data = json.loads(script.string)
+        except json.JSONDecodeError:
+            return ""
+
+        collected: List[str] = []
+        fallback: List[str] = []
+        seen = set()
+
+        def add_text(raw: str):
+            if not isinstance(raw, str):
+                return
+            text_value = BeautifulSoup(raw, "html.parser").get_text(" ", strip=True)
+            if len(text_value) < 6:
+                return
+            normalized = text_value.casefold()
+            if normalized in seen:
+                return
+            seen.add(normalized)
+            if any(hint.casefold() in normalized for hint in JOB_TEXT_HINTS):
+                collected.append(text_value)
+            else:
+                if not any(keyword in normalized for keyword in JSON_NOISE_KEYWORDS):
+                    fallback.append(text_value)
+
+        def walk(value):
+            if isinstance(value, dict):
+                for item in value.values():
+                    walk(item)
+            elif isinstance(value, list):
+                for item in value:
+                    walk(item)
+            elif isinstance(value, str):
+                add_text(value)
+
+        walk(data)
+
+        if collected:
+            return "\n".join(collected[:80]).strip()
+        if fallback:
+            return "\n".join(fallback[:80]).strip()
+        return ""
+
+    def _extract_text_from_images(self, html: str, base_url: str) -> str:
+        soup = BeautifulSoup(html, "html.parser")
+        image_urls: List[str] = []
+        seen = set()
+
+        ocr_service = OCRService()
+
+        for img in soup.find_all("img"):
+            src = img.get("data-src") or img.get("src")
+            if not src:
+                continue
+            src = src.strip()
+            if not src or src in seen:
+                continue
+            seen.add(src)
+
+            if src.startswith("data:image"):
+                try:
+                    header, data = src.split(",", 1)
+                    image_bytes = base64.b64decode(data)
+                except Exception:
+                    continue
+                try:
+                    text = ocr_service.extract_text(io.BytesIO(image_bytes), lang=None)
+                except OcrError:
+                    continue
+                if text:
+                    image_urls.append(text)
+                continue
+
+            full_url = urljoin(base_url, src)
+            image_urls.append(full_url)
+
+        ocr_texts: List[str] = []
+
+        for entry in image_urls:
+            if entry.startswith("http"):
+                try:
+                    image_response = requests.get(entry, headers=DEFAULT_JOB_FETCH_HEADERS, timeout=10)
+                    image_response.raise_for_status()
+                except requests.RequestException:
+                    continue
+                content_type = image_response.headers.get("Content-Type", "")
+                if "image" not in content_type:
+                    continue
+                try:
+                    text = ocr_service.extract_text(io.BytesIO(image_response.content), lang=None)
+                except OcrError:
+                    continue
+            else:
+                text = entry
+
+            if text and len(text.strip()) >= 6:
+                ocr_texts.append(text.strip())
+
+        return "\n".join(ocr_texts)
+
+
+    def _strip_html(self, html: str) -> str:
+        soup = BeautifulSoup(html, "html.parser")
+        for tag in soup(["script", "style", "noscript"]):
+            tag.decompose()
+        return "\n".join(soup.stripped_strings)
+
+    def _extract_relevant_sections(self, text: str) -> str:
+        lines = [
+            line.strip()
+            for line in text.splitlines()
+            if line.strip() and "http" not in line.casefold() and "www." not in line.casefold()
+        ]
+        if not lines:
+            return text
+
+        headline_patterns = [
+            "주요 업무",
+            "담당업무",
+            "담당 업무",
+            "업무 내용",
+            "직무 내용",
+            "직무 소개",
+            "직무 요약",
+            "Job Description",
+            "Responsibilities",
+            "What you will do",
+        ]
+
+        collected: List[str] = []
+        capture = False
+        buffer: List[str] = []
+
+        def flush_buffer():
+            nonlocal buffer
+            if buffer:
+                collected.extend(buffer)
+                buffer = []
+
+        for line in lines:
+            normalized = line.casefold()
+            if any(keyword in normalized for keyword in NON_JOB_LINE_KEYWORDS):
+                continue
+            is_headline = any(pattern.casefold() in normalized for pattern in headline_patterns) or normalized.endswith(":")
+
+            if is_headline:
+                flush_buffer()
+                capture = True
+                buffer.append(line)
+                continue
+
+            if capture:
+                if len(line) <= 2 and not re.search(r"[가-힣a-zA-Z]", line):
+                    flush_buffer()
+                    capture = False
+                    continue
+                if any(keyword in normalized for keyword in NON_JOB_LINE_KEYWORDS):
+                    flush_buffer()
+                    capture = False
+                    continue
+                buffer.append(line)
+
+        flush_buffer()
+
+        if not collected:
+            trimmed = "\n".join(lines[:80])
+            return trimmed
+
+        snippet = "\n".join(collected[:120])
+        return snippet
+
+    def _extract_job_analysis(self, job_text: str) -> tuple[Optional[Dict[str, object]], List[str]]:
+        gpt_analysis: Optional[Dict[str, object]] = None
+
         tag_lookup = self._get_tag_lookup()
         tag_catalog = sorted(set(tag_lookup.values()))
         cache_key = _build_cache_key("job-analysis", job_text, tag_catalog)
@@ -917,191 +1142,423 @@
             "expanded_keywords": expanded_keywords,
             "new_keywords": [],
         }
->>>>>>> 5e61e699
-
-        for entry in entries:
-            name = (entry or {}).get("certificate_name")
-            if not isinstance(name, str) or not name.strip():
-                continue
-            certificate = Certificate.objects.filter(name__iexact=name.strip()).first()
-            if not certificate:
-                continue
-
-            reason = (entry or {}).get("reason") or ""
-            confidence = entry.get("confidence")
-            try:
-                confidence_value = float(confidence)
-            except (TypeError, ValueError):
-                confidence_value = 0.0
-
-            matched_keywords.update(entry.get("matched_keywords") or [])
-            missing_keywords.update(entry.get("missing_keywords") or [])
-            keyword_suggestions.update(entry.get("keyword_suggestions") or [])
-
-            recommendations.append(
-                {
-                    "certificate": certificate,
-                    "score": max(0, min(100, int(round(confidence_value * 100)))),
-                    "reasons": [reason] if reason else [],
-                }
+
+    @staticmethod
+    def _merge_analysis(primary: Optional[Dict[str, object]], fallback: Dict[str, object]) -> Dict[str, object]:
+        if not primary:
+            return fallback
+
+        result = dict(primary)
+
+        if not result.get("job_title") and fallback.get("job_title"):
+            result["job_title"] = fallback["job_title"]
+
+        for key in ("focus_keywords", "essential_skills", "preferred_skills", "recommended_tags", "expanded_keywords"):
+            primary_values = primary.get(key) or []
+            fallback_values = fallback.get(key) or []
+            merged: List[str] = []
+            seen = set()
+            for item in primary_values + fallback_values:
+                if not isinstance(item, str):
+                    continue
+                text = item.strip()
+                if not text:
+                    continue
+                lowered = text.casefold()
+                if lowered in seen:
+                    continue
+                seen.add(lowered)
+                merged.append(text)
+            result[key] = merged
+
+        primary_new = primary.get("new_keywords") or []
+        fallback_new = fallback.get("new_keywords") or []
+        combined_new: List[str] = []
+        seen_new = set()
+        for item in primary_new + fallback_new:
+            if not isinstance(item, str):
+                continue
+            text = item.strip()
+            if not text:
+                continue
+            lowered = text.casefold()
+            if lowered in seen_new:
+                continue
+            seen_new.add(lowered)
+            combined_new.append(text)
+        result["new_keywords"] = combined_new
+
+        return result
+
+    def _collect_section_lines(self, lines: List[str], headings: List[str], *, limit: int) -> List[str]:
+        collected: List[str] = []
+        capture = False
+        heading_tokens = [h.casefold() for h in headings]
+        other_heading_tokens = [
+            h.casefold() for h in ALL_SECTION_HEADINGS if h not in headings
+        ]
+        break_tokens = [b.casefold() for b in SECTION_BREAK_KEYWORDS]
+
+        for line in lines:
+            normalized = line.casefold()
+            if any(token in normalized for token in heading_tokens):
+                if capture and collected:
+                    break
+                capture = True
+                remainder = line
+                for heading in headings:
+                    if heading in remainder:
+                        remainder = remainder.split(heading, 1)[-1]
+                remainder = remainder.lstrip(":-•□[]() ").strip()
+                if remainder:
+                    collected.append(remainder)
+                continue
+
+            if capture:
+                if any(token in normalized for token in other_heading_tokens):
+                    break
+                if any(token in normalized for token in break_tokens):
+                    break
+                if any(keyword in normalized for keyword in NON_JOB_LINE_KEYWORDS):
+                    continue
+                collected.append(line)
+                if len(collected) >= limit:
+                    break
+
+        return collected
+
+    def _guess_job_title(self, lines: List[str]) -> str:
+        search_space = " ".join(lines[:80])
+        match = JOB_TITLE_PATTERN.search(search_space)
+        if match:
+            return match.group(0).strip()
+
+        for line in lines[:10]:
+            if len(line) > 40:
+                continue
+            if "디자이너" in line or "designer" in line.lower():
+                return line.strip()
+        return ""
+
+    def _keywords_from_lines(self, lines: List[str], *, limit: int) -> List[str]:
+        if not lines:
+            return []
+
+        tokens: List[str] = []
+        seen = set()
+        for raw in re.findall(r"[A-Za-z0-9가-힣+#/\\-]{2,}", " ".join(lines)):
+            cleaned = self._clean_keyword(raw)
+            if not cleaned:
+                continue
+            matched = self._match_tag(cleaned)
+            if not matched:
+                continue
+            lower = matched.casefold()
+            if lower in seen:
+                continue
+            seen.add(lower)
+            tokens.append(matched)
+            if len(tokens) >= limit:
+                break
+        return tokens
+
+    def _clean_keyword(self, keyword: str) -> Optional[str]:
+        if not keyword:
+            return None
+        text = keyword.strip()
+        if len(text) < 2:
+            return None
+        if text.isdigit():
+            return None
+        if all(ch in "-_/\\." for ch in text):
+            return None
+        lowered = text.casefold()
+        if lowered.startswith("http") or lowered.startswith("www"):
+            return None
+        if "http" in lowered or "www" in lowered:
+            return None
+        if any(ch.isdigit() for ch in text):
+            if len(text) <= 3:
+                return None
+            if not any("가" <= ch <= "힣" or ch.isalpha() for ch in text if not ch.isdigit()):
+                return None
+        if not any("가" <= ch <= "힣" or ch.isalpha() for ch in text):
+            return None
+        if lowered in GENERIC_STOPWORDS:
+            return None
+        return text
+
+    def _get_tag_lookup(self) -> Dict[str, str]:
+        if self._tag_lookup is None:
+            self._tag_lookup = {
+                name.casefold(): name
+                for name in Tag.objects.values_list("name", flat=True)
+                if isinstance(name, str) and name.strip()
+            }
+        return self._tag_lookup
+
+    def _match_tag(self, keyword: str) -> Optional[str]:
+        lookup = self._get_tag_lookup()
+        key = keyword.strip().casefold()
+        return lookup.get(key)
+
+    def _filter_keywords_to_tags(self, keywords: List[str], *, limit: Optional[int] = None) -> List[str]:
+        filtered: List[str] = []
+        seen = set()
+        for raw in keywords:
+            if not isinstance(raw, str):
+                continue
+            matched = self._match_tag(raw)
+            if not matched:
+                continue
+            lowered = matched.casefold()
+            if lowered in seen:
+                continue
+            seen.add(lowered)
+            filtered.append(matched)
+            if limit is not None and len(filtered) >= limit:
+                break
+        return filtered
+
+    def _filter_analysis_to_tags(self, analysis: Dict[str, object]) -> Dict[str, object]:
+        result = dict(analysis)
+        tag_keys = ("focus_keywords", "essential_skills", "preferred_skills", "recommended_tags")
+        for key in tag_keys:
+            raw = result.get(key)
+            if not raw:
+                result[key] = []
+                continue
+            if isinstance(raw, list):
+                limit = 3 if key == "recommended_tags" else None
+                result[key] = self._filter_keywords_to_tags(raw, limit=limit)
+            else:
+                result[key] = []
+
+        expanded_raw = analysis.get("expanded_keywords")
+        if isinstance(expanded_raw, list):
+            seen_expanded: set[str] = set()
+            expanded_clean: List[str] = []
+            for item in expanded_raw:
+                if not isinstance(item, str):
+                    continue
+                text = item.strip()
+                if not text:
+                    continue
+                lowered = text.casefold()
+                if lowered in seen_expanded:
+                    continue
+                seen_expanded.add(lowered)
+                expanded_clean.append(text)
+                if len(expanded_clean) >= 20:
+                    break
+            result["expanded_keywords"] = expanded_clean
+        else:
+            result["expanded_keywords"] = []
+
+        raw_new = analysis.get("new_keywords")
+        filtered_new: List[str] = []
+        if isinstance(raw_new, list):
+            seen = set()
+            for item in raw_new:
+                if not isinstance(item, str):
+                    continue
+                text = item.strip()
+                if not text:
+                    continue
+                if self._match_tag(text):
+                    continue
+                lowered = text.casefold()
+                if lowered in seen:
+                    continue
+                seen.add(lowered)
+                filtered_new.append(text)
+                if len(filtered_new) >= 5:
+                    break
+        result["new_keywords"] = filtered_new
+
+        return result
+
+    def _generate_keywords_from_text(self, text: str, *, limit: int = 30) -> List[str]:
+        tokens: List[str] = []
+        seen = set()
+        for raw in re.findall(r"[A-Za-z0-9가-힣+#/\\-]+", text):
+            cleaned = self._clean_keyword(raw)
+            if not cleaned:
+                continue
+            lower = cleaned.casefold()
+            if lower in seen:
+                continue
+            seen.add(lower)
+            tokens.append(cleaned)
+            if len(tokens) >= limit:
+                break
+        return tokens
+
+    def _has_meaningful_content(self, text: str) -> bool:
+        tokens = self._generate_keywords_from_text(text, limit=40)
+        return len(tokens) >= 4
+
+    def _score_certificates(
+        self,
+        job_text: str,
+        analysis: Optional[Dict[str, object]],
+    ) -> tuple[List[Dict[str, object]], List[str], List[str]]:
+        normalized_keywords: Dict[str, str] = {}
+        loose_keywords: Dict[str, str] = {}
+        missing_keywords: set[str] = set()
+
+        def register_keyword(raw_keyword: str, *, record_missing: bool) -> None:
+            cleaned = self._clean_keyword(raw_keyword)
+            if not cleaned:
+                return
+            matched = self._match_tag(cleaned)
+            if matched:
+                normalized_keywords.setdefault(matched.casefold(), matched)
+                return
+            lowered = cleaned.casefold()
+            if lowered not in loose_keywords:
+                loose_keywords[lowered] = cleaned
+            if record_missing:
+                missing_keywords.add(cleaned)
+
+        job_title = None
+        if analysis:
+            job_title = analysis.get("job_title") or None
+
+            for keyword in analysis.get("new_keywords") or []:
+                register_keyword(keyword, record_missing=True)
+
+            for bucket in ("recommended_tags", "expanded_keywords", "focus_keywords", "essential_skills", "preferred_skills"):
+                for keyword in analysis.get(bucket, []) or []:
+                    register_keyword(keyword, record_missing=False)
+
+        if job_title and isinstance(job_title, str):
+            register_keyword(job_title, record_missing=False)
+
+        if not normalized_keywords and not loose_keywords:
+            return [], sorted(missing_keywords, key=str.casefold), []
+
+        keyword_filter = Q()
+        for original in normalized_keywords.values():
+            term = original.strip()
+            if not term:
+                continue
+            keyword_filter |= (
+                Q(name__icontains=term)
+                | Q(tags__name__icontains=term)
+                | Q(overview__icontains=term)
+                | Q(job_roles__icontains=term)
+                | Q(exam_method__icontains=term)
+                | Q(eligibility__icontains=term)
+                | Q(type__icontains=term)
             )
-
-        return (
-            recommendations,
-            sorted({keyword for keyword in matched_keywords if isinstance(keyword, str)}),
-            sorted({keyword for keyword in missing_keywords if isinstance(keyword, str)}),
-            sorted({keyword for keyword in keyword_suggestions if isinstance(keyword, str)}),
-        )
-
-    @staticmethod
-    def _collect_analysis_tags(analysis: Dict[str, object]) -> List[str]:
-        if not isinstance(analysis, dict):
-            return []
-
-        candidates: List[str] = []
-        seen: set[str] = set()
-        for key in ("recommended_tags", "focus_keywords", "essential_skills", "preferred_skills"):
-            values = analysis.get(key)
-            if not isinstance(values, list):
-                continue
-            for value in values:
-                if not isinstance(value, str):
-                    continue
-                normalized = value.strip()
-                if not normalized:
-                    continue
-                lowered = normalized.casefold()
-                if lowered in seen:
-                    continue
-                seen.add(lowered)
-                candidates.append(normalized)
-        return candidates
-
-    def _fallback_recommendations_from_tags(
-        self,
-        *,
-        analysis: Dict[str, object],
-        max_results: int,
-    ) -> tuple[List[dict], set[str]]:
-        tag_labels = self._collect_analysis_tags(analysis)
-        if not tag_labels:
-            return ([], set())
-
-        tag_map: dict[int, str] = {}
-        tag_ids: List[int] = []
-        for label in tag_labels:
-            tag = Tag.objects.filter(name__iexact=label).first()
-            if not tag:
-                continue
-            if tag.id in tag_map:
-                continue
-            tag_map[tag.id] = tag.name
-            tag_ids.append(tag.id)
-
-        if not tag_ids:
-            return ([], set())
-
-        queryset = (
-            Certificate.objects.filter(tags__in=tag_ids)
-            .annotate(match_count=Count("tags", filter=Q(tags__in=tag_ids), distinct=True))
-            .order_by("-match_count", "name")
-            .distinct()
-            .prefetch_related("tags")
-        )
-
-        # 넉넉한 후보를 확보한 뒤 상위 max_results 개만 선택
-        candidate_certificates = list(queryset[: max_results * 3 or max_results])
-        if not candidate_certificates:
-            return ([], set())
-
-        recommendations: List[dict] = []
-        matched_keywords: set[str] = set()
-
-        for certificate in candidate_certificates:
-            matched_tag_names = [
-                tag.name for tag in certificate.tags.all() if tag.id in tag_map
-            ]
-            if not matched_tag_names:
-                continue
-
-            matched_keywords.update(matched_tag_names)
-
-            total_candidates = max(len(tag_ids), 1)
-            match_ratio = len(matched_tag_names) / total_candidates
-            score = int(round(60 + match_ratio * 40))
-            score = max(40, min(95, score))
-
-            reason = f"채용 공고 핵심 태그와 {len(matched_tag_names)}개 일치: {', '.join(matched_tag_names)}"
-            recommendations.append(
+        for original in loose_keywords.values():
+            term = original.strip()
+            if not term:
+                continue
+            keyword_filter |= (
+                Q(name__icontains=term)
+                | Q(overview__icontains=term)
+                | Q(job_roles__icontains=term)
+                | Q(exam_method__icontains=term)
+                | Q(eligibility__icontains=term)
+                | Q(type__icontains=term)
+            )
+
+        queryset = Certificate.objects.all().prefetch_related("tags")
+        if keyword_filter.children:
+            queryset = queryset.filter(keyword_filter).distinct()
+
+        candidates: List[Dict[str, object]] = []
+
+        job_title_lower = job_title.casefold() if isinstance(job_title, str) else ""
+
+        for certificate in queryset:
+            name_lower = (certificate.name or "").lower()
+            field_blob = " ".join(
+                [
+                    certificate.overview or "",
+                    certificate.job_roles or "",
+                    certificate.exam_method or "",
+                    certificate.eligibility or "",
+                    certificate.type or "",
+                ]
+            ).lower()
+
+            tag_names = [tag.name for tag in certificate.tags.all() if tag.name]
+            tag_lowers = [tag.lower() for tag in tag_names]
+
+            matched_name_keywords: set[str] = set()
+            matched_field_keywords: set[str] = set()
+            matched_tags: set[str] = set()
+            matched_loose_keywords: set[str] = set()
+
+            for lower_kw, original_kw in normalized_keywords.items():
+                if lower_kw in name_lower:
+                    matched_name_keywords.add(original_kw)
+                elif lower_kw in field_blob:
+                    matched_field_keywords.add(original_kw)
+
+                for idx, tag_lower in enumerate(tag_lowers):
+                    if not tag_lower:
+                        continue
+                    if lower_kw == tag_lower or lower_kw in tag_lower:
+                        matched_tags.add(tag_names[idx])
+                        break
+
+            for lower_kw, original_kw in loose_keywords.items():
+                if lower_kw in name_lower or lower_kw in field_blob:
+                    matched_loose_keywords.add(original_kw)
+
+            score = 0
+            job_title_match = bool(job_title_lower and job_title_lower in name_lower)
+            if job_title_match:
+                score += 6
+            if matched_name_keywords:
+                score += 3 * len(matched_name_keywords)
+            if matched_field_keywords:
+                score += 2 * len(matched_field_keywords)
+            if matched_tags:
+                score += 4 * len(matched_tags)
+            if matched_loose_keywords:
+                score += 2 * len(matched_loose_keywords)
+
+            keyword_hits = len(matched_name_keywords | matched_field_keywords | matched_loose_keywords)
+
+            if (
+                not job_title_match
+                and not matched_tags
+                and keyword_hits < 1
+            ):
+                continue
+
+            if not score:
+                continue
+
+            if score < 8:
+                continue
+
+            reasons: List[str] = []
+            if job_title_match:
+                reasons.append(f"직무명과 연관: {job_title}")
+            if matched_tags:
+                reasons.append(f"관련 태그 일치: {', '.join(sorted(matched_tags))}")
+            combined_keywords = sorted(matched_name_keywords | matched_field_keywords)
+            if combined_keywords:
+                reasons.append(f"핵심 키워드 일치: {', '.join(combined_keywords)}")
+            if matched_loose_keywords:
+                reasons.append(f"연관 키워드 일치: {', '.join(sorted(matched_loose_keywords))}")
+            candidates.append(
                 {
                     "certificate": certificate,
                     "score": score,
-                    "reasons": [reason],
+                    "reasons": reasons,
                 }
             )
 
-            if len(recommendations) >= max_results:
-                break
-
-        return (recommendations, matched_keywords)
-
-    def recommend(
-        self,
-        *,
-        image,
-        provided_content: Optional[str],
-        max_results: int = 5,
-    ) -> dict:
-        job_text = self._resolve_job_text(image=image, provided_content=provided_content)
-
-        try:
-            llm_client = JobRecommendationLLMClient()
-            llm_payload = llm_client.recommend(job_text, max_results)
-        except ImproperlyConfigured as exc:
-            raise JobContentFetchError(str(exc)) from exc
-        except JobRecommendationError as exc:
-            raise JobContentFetchError(f"AI 추천 생성에 실패했습니다: {exc}") from exc
-
-        analysis = llm_payload.get("analysis") or {}
-        if not isinstance(analysis, dict):
-            analysis = {}
-
-        raw_recommendations = llm_payload.get("recommendations") or []
-        (
-            recommendations,
-            matched_keywords,
-            missing_keywords,
-            keyword_suggestions,
-        ) = self._match_certificates(raw_recommendations[:max_results])
-
-        if not recommendations:
-            fallback_recommendations, fallback_matched_keywords = self._fallback_recommendations_from_tags(
-                analysis=analysis,
-                max_results=max_results,
-            )
-            if fallback_recommendations:
-                recommendations = fallback_recommendations
-                if fallback_matched_keywords:
-                    matched_keywords = sorted(
-                        {keyword for keyword in matched_keywords} | set(fallback_matched_keywords)
-                    )
-
-        if not keyword_suggestions:
-            analysis_suggestions = analysis.get("keyword_suggestions")
-            if isinstance(analysis_suggestions, list):
-                keyword_suggestions = sorted(
-                    {str(item) for item in analysis_suggestions if isinstance(item, str)}
-                )
-
-        job_summary = llm_payload.get("job_summary") or ""
-
-        return {
-            "job_excerpt": job_text[:200],
-            "raw_text": job_text,
-            "analysis": analysis,
-            "recommendations": recommendations,
-            "notice": job_summary or None,
-            "missing_keywords": missing_keywords,
-            "matched_keywords": matched_keywords,
-            "keyword_suggestions": keyword_suggestions,
-        }+        candidates.sort(key=lambda item: (-item["score"], item["certificate"].name))
+        matched_keywords = sorted(
+            {value for value in normalized_keywords.values()} | set(loose_keywords.values()),
+            key=str.casefold,
+        )
+        return candidates, sorted(missing_keywords, key=str.casefold), matched_keywords