# certificates/views.py
from collections import defaultdict

from django.db import transaction
<<<<<<< HEAD
from django.db.models import Value
from django.db.models.functions import Coalesce
from django.utils.text import slugify
from openpyxl import load_workbook
from rest_framework import filters, permissions, status, viewsets
=======
from django.db.models import Avg, Sum
from django.db.models.functions import Coalesce
from rest_framework import viewsets, permissions, filters, status
>>>>>>> 819efbbc
from rest_framework.decorators import action
from rest_framework.parsers import FormParser, MultiPartParser
from rest_framework.response import Response

import re


def to_int(value):
    if value in (None, ""):
        return None
    try:
        return int(value)
    except (TypeError, ValueError):
        try:
            return int(float(value))
        except (TypeError, ValueError):
            return None


from .models import (
    Tag,
    Certificate,
    CertificatePhase,
    CertificateStatistics,
    UserTag,
    UserCertificate,
)
from .serializers import (
    TagSerializer,
    CertificateSerializer,
    CertificatePhaseSerializer,
    CertificateStatisticsSerializer,
    UserTagSerializer,
    UserCertificateSerializer,
)


class IsAdminOrReadOnly(permissions.BasePermission):
    """GET은 모두, POST/PATCH/DELETE는 관리자만"""
    def has_permission(self, request, view):
        if request.method in permissions.SAFE_METHODS:
            return True
        return bool(request.user and request.user.is_staff)


# ---- Tag ----
class TagViewSet(viewsets.ModelViewSet):
    queryset = Tag.objects.all().order_by("name")
    serializer_class = TagSerializer
    permission_classes = [IsAdminOrReadOnly]


# ---- Certificate ----
class CertificateViewSet(viewsets.ModelViewSet):
    queryset = Certificate.objects.all()
    serializer_class = CertificateSerializer
    permission_classes = [IsAdminOrReadOnly]
    filter_backends = [filters.SearchFilter, filters.OrderingFilter]
    search_fields = ["name", "overview", "job_roles", "exam_method", "eligibility", "authority", "type"]
    ordering_fields = ["name", "total_applicants", "avg_difficulty"]

    def get_queryset(self):
        qs = (
            super()
            .get_queryset()
            .prefetch_related("tags")
            .annotate(
                total_applicants=Coalesce(Sum("statistics__applicants"), 0),
                avg_difficulty=Avg("ratings__rating"),
            )
            .order_by("name")
        )

        params = self.request.query_params
        tags_param = params.get("tags")
        if tags_param:
            tag_names = [t.strip() for t in tags_param.split(",") if t.strip()]
            for tag_name in tag_names:
                qs = qs.filter(tags__name__iexact=tag_name)

        type_param = params.get("type")
        if type_param:
            qs = qs.filter(type__iexact=type_param.strip())

        return qs.distinct()

    def _load_worksheet(self, uploaded_file, request):
        wb = load_workbook(uploaded_file, data_only=True)
        sheet_param = request.query_params.get("sheet")
        if sheet_param:
            try:
                return wb[sheet_param]
            except KeyError:
                raise ValueError(f"시트 '{sheet_param}' 를 찾을 수 없습니다. 시트들: {wb.sheetnames}")
        return wb.active

    @action(
        detail=False,
        methods=["post"],
        url_path="upload/certificates",
        permission_classes=[permissions.IsAdminUser],
        parser_classes=[MultiPartParser, FormParser],
    )
    def upload_certificates(self, request):
        """
        XLSX 업로드 (자격증 마스터 전용)
        ✅ 엑셀 맨 앞 열 'id'를 Certificate.pk로 **그대로 사용** (필수)
        ✅ 시트 선택: ?sheet=Certificates (없으면 첫 번째 시트 사용)

        예상 헤더(필수: id, name):
          id, name, overview, job_roles, exam_method, eligibility,
          authority, type, homepage, rating, expected_duration, expected_duration_major, tags

        - 동일 id가 있으면 갱신, 없으면 해당 id로 생성
        - name은 unique라 충돌 시 에러에 기록
        - tags: 'AI,데이터,국가기술' 콤마 구분, 제공 시 set(덮어쓰기), 빈 문자열/None이면 clear()
        """
        file = request.FILES.get("file")
        if not file:
            return Response({"detail": "file 필드를 포함해 업로드하세요."}, status=400)

        try:
            ws = self._load_worksheet(file, request)
        except ValueError as exc:
            return Response({"detail": str(exc)}, status=400)

        headers = [str(c.value).strip() if c.value is not None else "" for c in ws[1]]
        col = {h: i for i, h in enumerate(headers) if h}

        aliases = {
            "id": ["id", "cert_id", "certificate_id"],
            "name": ["name"],
            "overview": ["overview", "description"],
            "job_roles": ["job_roles"],
            "exam_method": ["exam_method"],
            "eligibility": ["eligibility"],
            "authority": ["authority"],
            "type": ["type"],
            "homepage": ["homepage"],
            "rating": ["rating"],
            "expected_duration": ["expected_duration"],
            "expected_duration_major": ["expected_duration_major"],
            "tags": ["tags"],
        }

        def column_index(key):
            for alias in aliases.get(key, [key]):
                if alias in col:
                    return col[alias]
            return None

        # id, name은 필수
        missing = [key for key in ["id", "name"] if column_index(key) is None]
        if missing:
            return Response({"detail": f"누락된 헤더: {', '.join(missing)}"}, status=400)

        def val(row, key):
            idx = column_index(key)
            if idx is None:
                return None
            return row[idx]

        created, updated, errors = 0, 0, []

        with transaction.atomic():
            for r_index, r in enumerate(ws.iter_rows(min_row=2, values_only=True), start=2):
                if not r:
                    continue

                raw_id = val(r, "id")
                raw_name = val(r, "name")

                # 필수 값 체크
                if raw_id in (None, "") or raw_name in (None, ""):
                    errors.append(f"{r_index}행: id 또는 name 누락")
                    continue

                try:
                    cid = int(raw_id)
                except Exception:
                    errors.append(f"{r_index}행: id가 정수가 아닙니다 → {raw_id}")
                    continue

                defaults = {
                    "name": str(raw_name).strip(),
                    "overview": (str(val(r, "overview")).strip() if val(r, "overview") is not None else ""),
                    "job_roles": (str(val(r, "job_roles")).strip() if val(r, "job_roles") is not None else ""),
                    "exam_method": (str(val(r, "exam_method")).strip() if val(r, "exam_method") is not None else ""),
                    "eligibility": (str(val(r, "eligibility")).strip() if val(r, "eligibility") is not None else ""),
                    "authority": (str(val(r, "authority")).strip() if val(r, "authority") is not None else ""),
                    "type": (str(val(r, "type")).strip() if val(r, "type") is not None else ""),
                    "homepage": (str(val(r, "homepage")).strip() if val(r, "homepage") is not None else ""),
                    "rating": to_int(val(r, "rating")),
                    "expected_duration": to_int(val(r, "expected_duration")),
                    "expected_duration_major": to_int(val(r, "expected_duration_major")),
                }

                try:
                    # 동일 PK가 있으면 갱신, 없으면 명시적 PK로 생성
                    obj = Certificate.objects.filter(pk=cid).first()
                    if obj:
                        for k, v in defaults.items():
                            setattr(obj, k, v)
                        obj.save()
                        updated += 1
                    else:
                        obj = Certificate(id=cid, **defaults)
                        obj.save()
                        created += 1

                    # 태그 동기화(열이 존재할 때만)
                    if "tags" in col:
                        tags_cell = val(r, "tags")
                        if tags_cell in (None, ""):
                            obj.tags.clear()
                        else:
                            tag_names = [t.strip() for t in str(tags_cell).split(",") if t and str(t).strip()]
                            if tag_names:
                                tag_objs = []
                                for tname in tag_names:
                                    tag, _ = Tag.objects.get_or_create(name=tname)
                                    tag_objs.append(tag)
                                obj.tags.set(tag_objs)
                            else:
                                obj.tags.clear()

                except Exception as e:
                    # name unique 충돌 등 모든 예외를 수집
                    errors.append(f"{r_index}행: 오류 - {e}")

        payload = {"created": created, "updated": updated}
        status_code = 200
        if errors:
            payload["errors"] = errors
            status_code = 207

<<<<<<< HEAD
    @action(detail=False, methods=["get"], url_path="rankings")
    def rankings(self, request):
        """Return aggregated ranking data for the home page."""

        try:
            limit = int(request.query_params.get("limit", 10))
        except (TypeError, ValueError):
            limit = 10

        limit = max(1, min(limit, 50))

        certificates = list(
            self.get_queryset()
            .annotate(rating_value=Coalesce("rating", Value(0)))
            .prefetch_related("tags")
        )
        if not certificates:
            return Response({"hot": [], "pass": [], "hard": [], "easy": []})

        cert_map = {cert.id: cert for cert in certificates}

        stats_by_cert = defaultdict(lambda: defaultdict(dict))

        stats_qs = (
            CertificateStatistics.objects.filter(certificate_id__in=cert_map)
            .values(
                "certificate_id",
                "exam_type",
                "year",
                "registered",
                "applicants",
                "passers",
            )
        )

        def normalize_stage(exam_type):
            if not exam_type:
                return None
            text = str(exam_type).strip()
            digit_match = re.search(r"\d+", text)
            if digit_match:
                try:
                    return int(digit_match.group())
                except Exception:
                    pass

            lowered = text.lower()
            if any(keyword in lowered for keyword in ["필기", "서류", "이론"]):
                return 1
            if any(keyword in lowered for keyword in ["실기", "실습", "작업"]):
                return 2
            if any(keyword in lowered for keyword in ["면접", "구술"]):
                return 3
            if "최종" in lowered:
                return 4
            return None

        def year_key(year):
            if year is None:
                return (-float("inf"), "")
            year_text = str(year).strip()
            digit_match = re.search(r"\d+", year_text)
            if digit_match:
                try:
                    return (int(digit_match.group()), year_text)
                except Exception:
                    pass
            return (0, year_text)

        def format_stage_label(entry, stage_num):
            labels = entry.get("labels") or []
            if labels:
                # Choose the shortest label for readability
                return sorted(labels, key=len)[0]
            return f"{stage_num}차"

        for stat in stats_qs:
            cert_id = stat["certificate_id"]
            stage = normalize_stage(stat.get("exam_type"))
            if stage is None:
                continue
            year = stat.get("year")
            year_key_text = str(year).strip() if year is not None else None
            stage_map = stats_by_cert[cert_id].setdefault(year_key_text, {})
            entry = stage_map.setdefault(
                stage,
                {"registered": 0, "applicants": 0, "passers": 0, "labels": set()},
            )
            for field in ("registered", "applicants", "passers"):
                value = stat.get(field)
                if value is not None:
                    entry[field] += value
            label = stat.get("exam_type")
            if label:
                entry["labels"].add(str(label))

        cert_metrics = {}
        for cert in certificates:
            year_data = stats_by_cert.get(cert.id, {})
            stage1_years = [
                year
                for year, stages in year_data.items()
                if 1 in stages and any(
                    (stages[1].get(field) or 0) > 0 for field in ("applicants", "registered", "passers")
                )
            ]

            metrics = {
                "recent_year": None,
                "stage1_applicants": None,
                "stage1_label": None,
                "final_stage": None,
                "final_stage_label": None,
                "final_passers": None,
                "pass_rate": None,
            }

            if stage1_years:
                latest_year = max(stage1_years, key=year_key)
                stages = year_data[latest_year]
                stage1_entry = stages.get(1, {})
                applicants = stage1_entry.get("applicants") or 0
                registered = stage1_entry.get("registered") or 0
                stage1_total = applicants if applicants else registered
                stage1_total = stage1_total or 0

                if stage1_total:
                    final_stage_num = max(stages.keys())
                    final_entry = stages.get(final_stage_num, {})
                    final_passers = final_entry.get("passers") or 0
                    pass_rate = None
                    if stage1_total:
                        pass_rate = round(final_passers / stage1_total * 100, 1) if stage1_total > 0 else None

                    metrics.update(
                        {
                            "recent_year": latest_year,
                            "stage1_applicants": stage1_total,
                            "stage1_label": format_stage_label(stage1_entry, 1),
                            "final_stage": final_stage_num,
                            "final_stage_label": format_stage_label(final_entry, final_stage_num),
                            "final_passers": final_passers,
                            "pass_rate": pass_rate,
                        }
                    )

            cert_metrics[cert.id] = metrics

        def base_item(cert):
            tags = list(cert.tags.all())
            primary_tag = tags[0].name if tags else None
            return {
                "id": cert.id,
                "name": cert.name,
                "slug": slugify(cert.name),
                "tag": primary_tag,
                "rating": cert.rating,
            }

        def format_number(value):
            if value is None:
                return None
            try:
                return f"{int(value):,}"
            except Exception:
                return str(value)

        def metric_for_hot(cert, metrics):
            applicants = metrics.get("stage1_applicants")
            year = metrics.get("recent_year")
            label = metrics.get("stage1_label") or "1차"
            if applicants is None:
                return None
            tooltip = None
            if year:
                tooltip = f"{year}년 응시자 수(1차 기준)"
            value = f"{format_number(applicants)}명" if applicants is not None else None
            return {
                "label": "응시자 수",
                "value": value,
                "raw": applicants,
                "tooltip": tooltip,
            }

        def pass_rate_metric(metrics):
            pass_rate = metrics.get("pass_rate")
            year = metrics.get("recent_year")
            stage1_total = metrics.get("stage1_applicants")
            final_passers = metrics.get("final_passers")
            final_label = metrics.get("final_stage_label") or "최종"
            stage1_label = metrics.get("stage1_label") or "1차"
            if pass_rate is None:
                return None
            tooltip = None
            if year is not None and stage1_total is not None and final_passers is not None:
                tooltip = (
                    "본 합격률은 해당 연도의 1차 시험 응시자 수 대비 최종 합격자 수를 기준으로 산출한 수치입니다.\n"
                    "일부 자격증은 시험 면제 제도가 존재하며, 면제자는 통계에서 제외됩니다. \n"
                    "따라서 이로 인해 실제 합격률과 차이가 있을 수 있습니다.\n"
                    f"{year}년 최종 합격자: {format_number(final_passers)}명 "
                    f"({stage1_label}차 응시자 {format_number(stage1_total)}명)"
                )
            return {
                "label": "합격률",
                "value": f"{pass_rate:.1f}%",
                "raw": pass_rate,
                "tooltip": tooltip,
            }

        cert_payloads = []
        for cert in certificates:
            data = base_item(cert)
            data.update(cert_metrics.get(cert.id, {}))
            data["metric_hot"] = metric_for_hot(cert, data)
            data["metric_pass"] = pass_rate_metric(data)
            data["metric_difficulty"] = {
                "label": "난이도",
                "value": f"{cert.rating}/10" if cert.rating is not None else None,
                "raw": cert.rating,
                "tooltipKey": "difficulty-scale",
                "tooltip": DIFFICULTY_GUIDE,
            }
            cert_payloads.append(data)

        def sort_and_build(items, key_func, metric_selector, secondary_selector=None, tertiary_selector=None):
            sorted_items = [item for item in items if key_func(item) is not None]
            sorted_items.sort(key=key_func, reverse=True)
            results = []
            for index, entry in enumerate(sorted_items[:limit], start=1):
                metric = metric_selector(entry)
                secondary = secondary_selector(entry) if secondary_selector else None
                tertiary = tertiary_selector(entry) if tertiary_selector else None
                results.append(
                    {
                        "id": entry["id"],
                        "name": entry["name"],
                        "rank": index,
                        "slug": entry["slug"],
                        "tag": entry.get("tag"),
                        "rating": entry.get("rating"),
                        "metric": metric,
                        "secondary": secondary,
                        "tertiary": tertiary,
                        "difficulty": entry.get("metric_difficulty"),
                    }
                )
            return results

        hot_items = sort_and_build(
            cert_payloads,
            key_func=lambda item: (item.get("metric_hot") or {}).get("raw"),
            metric_selector=lambda item: item.get("metric_hot"),
            secondary_selector=lambda item: item.get("metric_pass"),
        )

        pass_items = sort_and_build(
            cert_payloads,
            key_func=lambda item: (item.get("metric_pass") or {}).get("raw"),
            metric_selector=lambda item: item.get("metric_pass"),
            secondary_selector=lambda item: {
                "label": "응시자 수",
                "value": (
                    f"{format_number(item.get('stage1_applicants'))}명"
                    if item.get("stage1_applicants") is not None
                    else None
                ),
                "tooltip": (
                    f"{item.get('recent_year')}년 {item.get('stage1_label') or '1차'} 응시자 수 (1차 기준)"
                    if item.get("recent_year") and item.get("stage1_applicants") is not None
                    else None
                ),
            },
        )

        hard_items = sort_and_build(
            cert_payloads,
            key_func=lambda item: item.get("rating") if item.get("rating") is not None else None,
            metric_selector=lambda item: item.get("metric_difficulty"),
            secondary_selector=lambda item: item.get("metric_hot"),
            tertiary_selector=lambda item: item.get("metric_pass"),
        )

        easy_items = sort_and_build(
            cert_payloads,
            key_func=lambda item: (
                -item.get("rating") if item.get("rating") is not None else None
            ),
            metric_selector=lambda item: item.get("metric_difficulty"),
            secondary_selector=lambda item: item.get("metric_hot"),
            tertiary_selector=lambda item: item.get("metric_pass"),
        )

        pass_low_items = sort_and_build(
            cert_payloads,
            key_func=lambda item: (
                -((item.get("metric_pass") or {}).get("raw"))
                if (item.get("metric_pass") or {}).get("raw") is not None
                else None
            ),
            metric_selector=lambda item: item.get("metric_pass"),
            secondary_selector=lambda item: {
                "label": "응시자 수",
                "value": (
                    f"{format_number(item.get('stage1_applicants'))}명"
                    if item.get("stage1_applicants") is not None
                    else None
                ),
                "tooltip": (
                    f"{item.get('recent_year')}년 {item.get('stage1_label') or '1차'} 응시자 수 (1차 기준)"
                    if item.get("recent_year") and item.get("stage1_applicants") is not None
                    else None
                ),
            },
        )

        data = {
            "hot": hot_items,
            "pass": pass_items,
            "pass_low": pass_low_items,
            "hard": hard_items,
            "easy": easy_items,
        }

        return Response(data)


# ---- Phase ----
class CertificatePhaseViewSet(viewsets.ModelViewSet):
    queryset = CertificatePhase.objects.select_related("certificate").all()
    serializer_class = CertificatePhaseSerializer
    permission_classes = [IsAdminOrReadOnly]
=======
        return Response(payload, status=status_code)
>>>>>>> 819efbbc

    @action(
        detail=False,
        methods=["post"],
        url_path="upload/phases",
        permission_classes=[permissions.IsAdminUser],
        parser_classes=[MultiPartParser, FormParser],
    )
    def upload_phases(self, request):
        """자격증 단계 일괄 업로드."""
        file = request.FILES.get("file")
        if not file:
            return Response({"detail": "file 필드를 포함해 업로드하세요."}, status=400)

        try:
            ws = self._load_worksheet(file, request)
        except ValueError as exc:
            return Response({"detail": str(exc)}, status=400)

        headers = [str(c.value).strip() if c.value is not None else "" for c in ws[1]]
        col = {h: i for i, h in enumerate(headers) if h}

        aliases = {
            "id": ["id"],
            "certificate_id": ["certificate_id", "cert_id"],
            "certificate_name": ["certificate_name", "cert_name"],
            "phase_name": ["phase_name"],
            "phase_type": ["phase_type", "phase_category"],
        }

        def column_index(key):
            for alias in aliases.get(key, [key]):
                if alias in col:
                    return col[alias]
            return None

        def val(row, key):
            idx = column_index(key)
            if idx is None:
                return None
            return row[idx]

        created, updated = 0, 0
        with transaction.atomic():
            for r in ws.iter_rows(min_row=2, values_only=True):
                if not r:
                    continue

                phase_id = to_int(val(r, "id"))

                cert = None
                cert_pk = to_int(val(r, "certificate_id"))
                if cert_pk is not None:
                    cert = Certificate.objects.filter(id=cert_pk).first()
                if cert is None:
                    raw_cert_name = val(r, "certificate_name")
                    if raw_cert_name not in (None, ""):
                        cert = Certificate.objects.filter(name=str(raw_cert_name).strip()).first()
                if cert is None:
                    continue

                raw_phase_name = val(r, "phase_name")
                phase_name = str(raw_phase_name).strip() if raw_phase_name not in (None, "") else None
                if not phase_name:
                    continue

                raw_phase_type = val(r, "phase_type")
                phase_type = str(raw_phase_type).strip() if raw_phase_type not in (None, "") else ""

                if phase_id is not None:
                    defaults = {
                        "certificate": cert,
                        "phase_name": phase_name,
                        "phase_type": phase_type,
                    }
                    _, is_created = CertificatePhase.objects.update_or_create(
                        id=phase_id,
                        defaults=defaults,
                    )
                else:
                    _, is_created = CertificatePhase.objects.update_or_create(
                        certificate=cert,
                        phase_name=phase_name,
                        phase_type=phase_type,
                        defaults={},
                    )

                created += int(is_created)
                updated += int(not is_created)

        return Response({"created": created, "updated": updated}, status=200)

    @action(
        detail=False,
        methods=["post"],
        url_path="upload/statistics",
        permission_classes=[permissions.IsAdminUser],
        parser_classes=[MultiPartParser, FormParser],
    )
    def upload_statistics(self, request):
        """자격증 통계 일괄 업로드."""
        file = request.FILES.get("file")
        if not file:
            return Response({"detail": "file 필드를 포함해 업로드하세요."}, status=400)

        try:
            ws = self._load_worksheet(file, request)
        except ValueError as exc:
            return Response({"detail": str(exc)}, status=400)

        headers = [str(c.value).strip() if c.value is not None else "" for c in ws[1]]
        col = {h: i for i, h in enumerate(headers) if h}

        aliases = {
            "id": ["id", "stat_id", "cert_stats_id"],
            "certificate_id": ["certificate_id", "cert_id"],
            "certificate_name": ["certificate_name", "cert_name"],
            "exam_type": ["exam_type"],
            "year": ["year"],
            "session": ["session"],
            "registered": ["registered", "registerd"],
            "applicants": ["applicants"],
            "passers": ["passers"],
            "pass_rate": ["pass_rate"],
        }

        def column_index(key):
            for alias in aliases.get(key, [key]):
                if alias in col:
                    return col[alias]
            return None

        def val(row, key):
            idx = column_index(key)
            if idx is None:
                return None
            return row[idx]

        def normalize_rate(x):
            if x in (None, ""):
                return None
            try:
                f = float(x)
                if 0 <= f <= 1:
                    return round(f * 100, 1)
                if 0 <= f <= 100:
                    return round(f, 1)
            except Exception:
                pass
            return None

        created, updated = 0, 0
        with transaction.atomic():
            for r in ws.iter_rows(min_row=2, values_only=True):
                if not r:
                    continue

                stat_id = to_int(val(r, "id"))

                cert = None
                cert_pk = to_int(val(r, "certificate_id"))
                if cert_pk is not None:
                    cert = Certificate.objects.filter(id=cert_pk).first()
                if cert is None:
                    raw_cert_name = val(r, "certificate_name")
                    if raw_cert_name not in (None, ""):
                        cert = Certificate.objects.filter(name=str(raw_cert_name).strip()).first()
                if cert is None:
                    continue

                exam_type = str(val(r, "exam_type") or "").strip() or "필기"
                year_raw = val(r, "year")
                year = str(year_raw).strip() if year_raw not in (None, "") else None
                if not year:
                    continue

                session = to_int(val(r, "session"))
                registered = to_int(val(r, "registered"))
                applicants = to_int(val(r, "applicants"))
                passers = to_int(val(r, "passers"))
                pass_rate = normalize_rate(val(r, "pass_rate"))

                if stat_id is not None:
                    defaults = {
                        "certificate": cert,
                        "exam_type": exam_type,
                        "year": year,
                        "session": session,
                        "registered": registered,
                        "applicants": applicants,
                        "passers": passers,
                        "pass_rate": pass_rate,
                    }
                    _, is_created = CertificateStatistics.objects.update_or_create(
                        id=stat_id,
                        defaults=defaults,
                    )
                else:
                    _, is_created = CertificateStatistics.objects.update_or_create(
                        certificate=cert,
                        exam_type=exam_type,
                        year=year,
                        session=session,
                        defaults={
                            "registered": registered,
                            "applicants": applicants,
                            "passers": passers,
                            "pass_rate": pass_rate,
                        },
                    )

                created += int(is_created)
                updated += int(not is_created)

        return Response({"created": created, "updated": updated}, status=200)


# ---- Phase ----
class CertificatePhaseViewSet(viewsets.ModelViewSet):
    queryset = CertificatePhase.objects.select_related("certificate").all()
    serializer_class = CertificatePhaseSerializer
    permission_classes = [IsAdminOrReadOnly]


# ---- Statistics ----
class CertificateStatisticsViewSet(viewsets.ModelViewSet):
    queryset = CertificateStatistics.objects.select_related("certificate").all()
    serializer_class = CertificateStatisticsSerializer
    permission_classes = [IsAdminOrReadOnly]


# ---- UserTag (내 태그만 관리) ----
class UserTagViewSet(viewsets.ModelViewSet):
    serializer_class = UserTagSerializer
    permission_classes = [permissions.IsAuthenticated]

    def get_queryset(self):
        return UserTag.objects.select_related("tag").filter(user=self.request.user)

    def perform_create(self, serializer):
        serializer.save(user=self.request.user)


# ---- UserCertificate (내 취득 자격증 관리) ----
class UserCertificateViewSet(viewsets.ModelViewSet):
    serializer_class = UserCertificateSerializer
    permission_classes = [permissions.IsAuthenticated]

    def get_queryset(self):
        return UserCertificate.objects.select_related("certificate").filter(user=self.request.user)

    def perform_create(self, serializer):
        serializer.save(user=self.request.user)

DIFFICULTY_GUIDE = (
    "난이도 안내\n"
    "1: 아주 쉬움. 기초 개념 위주라 단기간 준비로 누구나 합격 가능한 수준.\n"
    "2: 쉬움. 기본 지식이 있으면 무난히 도전할 수 있는 입문 수준.\n"
    "3: 보통. 일정한 학습이 필요하지만 꾸준히 준비하면 충분히 합격 가능한 수준.\n"
    "4: 다소 어려움. 이론과 실무를 균형 있게 요구하며, 준비 기간이 다소 긴 수준.\n"
    "5: 중상 난이도. 전공지식과 응용력이 필요해 체계적 학습이 요구되는 수준.\n"
    "6: 어려움. 합격률이 낮고 심화 학습이 필요해 전공자도 부담되는 수준.\n"
    "7: 매우 어려움. 방대한 범위와 높은 난이도로 전공자도 장기간 학습이 필수인 수준.\n"
    "8: 극히 어려움. 전문성·응용력·실무 경험이 모두 요구되는 최상위권 자격 수준.\n"
    "9: 최상 난이도. 전문지식과 실무를 총망라하며, 합격자가 극소수에 불과한 수준.\n"
    "10: 극한 난이도. 수년간 전념해도 합격을 장담할 수 없는, 최고 난도의 자격 수준."
)<|MERGE_RESOLUTION|>--- conflicted
+++ resolved
@@ -2,17 +2,11 @@
 from collections import defaultdict
 
 from django.db import transaction
-<<<<<<< HEAD
 from django.db.models import Value
 from django.db.models.functions import Coalesce
 from django.utils.text import slugify
 from openpyxl import load_workbook
 from rest_framework import filters, permissions, status, viewsets
-=======
-from django.db.models import Avg, Sum
-from django.db.models.functions import Coalesce
-from rest_framework import viewsets, permissions, filters, status
->>>>>>> 819efbbc
 from rest_framework.decorators import action
 from rest_framework.parsers import FormParser, MultiPartParser
 from rest_framework.response import Response
@@ -249,7 +243,6 @@
             payload["errors"] = errors
             status_code = 207
 
-<<<<<<< HEAD
     @action(detail=False, methods=["get"], url_path="rankings")
     def rankings(self, request):
         """Return aggregated ranking data for the home page."""
@@ -581,9 +574,6 @@
     queryset = CertificatePhase.objects.select_related("certificate").all()
     serializer_class = CertificatePhaseSerializer
     permission_classes = [IsAdminOrReadOnly]
-=======
-        return Response(payload, status=status_code)
->>>>>>> 819efbbc
 
     @action(
         detail=False,
